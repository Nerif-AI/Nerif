import os
import sys
import unittest

<<<<<<< HEAD
sys.path.insert(0, os.path.abspath(os.path.join(os.path.dirname(__file__), '..')))

from nerif.nerif_core import *
from nerif.nerif_agent import NerifTokenCounter
=======
sys.path.insert(0, os.path.abspath(os.path.join(os.path.dirname(__file__), "..")))
>>>>>>> 4f7550df

from nerif.core import core, nerif_match

class MyTestCase(unittest.TestCase):
    def test_judge(self):
        judge = core("the sky is blue")
        self.assertEqual(True, judge)  # add assertion here
        judge = core("Do you know who I am?")
        self.assertEqual(False, judge)

    def test_judge_token_count(self):
        counter = NerifTokenCounter()
        judge = nerif("the sky is blue", counter=counter)
        self.assertEqual(True, judge)
        self.assertEqual(1, len(counter.model_token))
        self.assertGreater(list(counter.model_token.items())[0][1].request, 0)
        self.assertGreater(list(counter.model_token.items())[0][1].response, 0)

    def test_match(self):
        test_selection = {
            "1": "the sky is blue",
            "2": "the sky is green",
            "3": "the sky is red",
        }
        match_result = nerif_match_string("the truth", test_selection)

        self.assertEqual("1", match_result)
        test_selection = {
            "reboot": "restart the server, it may takes a few minutes",
            "adduser": "add a new user on my server",
            "reservation": "make a reservation for the server",
        }
<<<<<<< HEAD
        match_result = nerif_match_string("I wanna use the server for AI training tonight", test_selection)
=======
        match_result = nerif_match(
            "I wanna use the server for AI training tonight", test_selection
        )
>>>>>>> 4f7550df

        self.assertEqual("reservation", match_result)


if __name__ == "__main__":
    unittest.main()<|MERGE_RESOLUTION|>--- conflicted
+++ resolved
@@ -2,14 +2,7 @@
 import sys
 import unittest
 
-<<<<<<< HEAD
-sys.path.insert(0, os.path.abspath(os.path.join(os.path.dirname(__file__), '..')))
-
-from nerif.nerif_core import *
-from nerif.nerif_agent import NerifTokenCounter
-=======
 sys.path.insert(0, os.path.abspath(os.path.join(os.path.dirname(__file__), "..")))
->>>>>>> 4f7550df
 
 from nerif.core import core, nerif_match
 
@@ -42,13 +35,9 @@
             "adduser": "add a new user on my server",
             "reservation": "make a reservation for the server",
         }
-<<<<<<< HEAD
-        match_result = nerif_match_string("I wanna use the server for AI training tonight", test_selection)
-=======
         match_result = nerif_match(
             "I wanna use the server for AI training tonight", test_selection
         )
->>>>>>> 4f7550df
 
         self.assertEqual("reservation", match_result)
 
