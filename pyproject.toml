[build-system]
requires = ["hatchling"]
build-backend = "hatchling.build"

[project]
name = "nerif"
<<<<<<< HEAD
version = "0.9.2"
=======
version = "0.9.1"
>>>>>>> 27208a23
description = "LLM powered Python"
readme = "README.md"
authors = [{ name = "Chivier Humber" }]
license = { file = "LICENSE" }
classifiers = [
    "License :: OSI Approved :: GNU General Public License v3 (GPLv3)",
    "Programming Language :: Python",
    "Programming Language :: Python :: 3",
]
keywords = ["feed", "reader", "tutorial"]
dependencies = [
    "requests",
    "numpy",
    "httpx",
    "openai",
    "python-dotenv",
    "litellm",
    "prettytable",
]
requires-python = ">=3.8"

[tool.pytest.ini_options]
addopts = ["--import-mode=importlib"]

[project.optional-dependencies]
dev = ["bumpver", "ruff", "pip-tools", "pytest", "ipython", "isort"]

[project.urls]
Homepage = "https://github.com/Nerif-AI/nerif"

[tool.bumpver]
<<<<<<< HEAD
current_version = "0.9.2"
=======
current_version = "0.9.1"
>>>>>>> 27208a23
version_pattern = "MAJOR.MINOR.PATCH"
commit_message = "Bump version {old_version} -> {new_version}"
commit = true
tag = true
push = false

[tool.bumpver.file_patterns]
"pyproject.toml" = ['current_version = "{version}"', 'version = "{version}"']

[tool.ruff]
exclude = [
    ".bzr", ".direnv", ".eggs", ".git", ".git-rewrite", ".hg", ".ipynb_checkpoints",
    ".mypy_cache", ".nox", ".pants.d", ".pyenv", ".pytest_cache", ".pytype",
    ".ruff_cache", ".svn", ".tox", ".venv", ".vscode", "__pypackages__",
    "_build", "buck-out", "build", "dist", "node_modules", "site-packages", "venv",
]
line-length = 120
indent-width = 4

[tool.ruff.lint]
select = ["E4", "E7", "E9", "F", "I"]
ignore = []
fixable = ["ALL"]
unfixable = []
dummy-variable-rgx = "^(_+|(_+[a-zA-Z0-9_]*[a-zA-Z0-9]+?))$"

[tool.ruff.format]
quote-style = "double"
indent-style = "space"
skip-magic-trailing-comma = false
line-ending = "auto"
docstring-code-format = false
docstring-code-line-length = "dynamic"<|MERGE_RESOLUTION|>--- conflicted
+++ resolved
@@ -4,11 +4,8 @@
 
 [project]
 name = "nerif"
-<<<<<<< HEAD
 version = "0.9.2"
-=======
-version = "0.9.1"
->>>>>>> 27208a23
+
 description = "LLM powered Python"
 readme = "README.md"
 authors = [{ name = "Chivier Humber" }]
@@ -40,11 +37,8 @@
 Homepage = "https://github.com/Nerif-AI/nerif"
 
 [tool.bumpver]
-<<<<<<< HEAD
 current_version = "0.9.2"
-=======
-current_version = "0.9.1"
->>>>>>> 27208a23
+
 version_pattern = "MAJOR.MINOR.PATCH"
 commit_message = "Bump version {old_version} -> {new_version}"
 commit = true
