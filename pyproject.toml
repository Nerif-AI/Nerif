--- conflicted
+++ resolved
@@ -4,11 +4,7 @@
 
 [project]
 name = "nerif"
-<<<<<<< HEAD
 version = "0.10.1"
-=======
-version = "0.9.5"
->>>>>>> 503536a8
 
 description = "LLM powered Python"
 readme = "README.md"
@@ -51,11 +47,8 @@
 Homepage = "https://nerif-ai.com"
 
 [tool.bumpver]
-<<<<<<< HEAD
 current_version = "0.10.1"
-=======
-current_version = "0.9.5"
->>>>>>> 503536a8
+
 
 version_pattern = "MAJOR.MINOR.PATCH"
 commit_message = "release: Bump version {old_version} -> {new_version}"
