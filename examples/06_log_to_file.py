<<<<<<< HEAD
import nerif.agent.agent as agent
import nerif.core.log as log
=======
import nerif.model as model
import nerif.utils.log as log
>>>>>>> 7c6112fe

log.set_up_logging(out_file="sample.log", mode="w", std=True)

model = model.SimpleChatModel()

print(model.chat("What is the capital of the moon?"))
print(model.chat("What is the capital of the moon?", max_tokens=10))<|MERGE_RESOLUTION|>--- conflicted
+++ resolved
@@ -1,10 +1,5 @@
-<<<<<<< HEAD
-import nerif.agent.agent as agent
-import nerif.core.log as log
-=======
 import nerif.model as model
 import nerif.utils.log as log
->>>>>>> 7c6112fe
 
 log.set_up_logging(out_file="sample.log", mode="w", std=True)
 
