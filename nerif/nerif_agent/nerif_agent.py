--- conflicted
+++ resolved
@@ -11,8 +11,6 @@
 from .utils import *
 from .nerif_token_counter import NerifTokenCounter
 
-<<<<<<< HEAD
-=======
 # OpenAI Models
 OPENAI_MODEL: List[str] = [
     "gpt-3.5-turbo",
@@ -65,7 +63,6 @@
     num_tokens += 3
     LOGGER.debug(f"Request tokens: {num_tokens}")
     NerifTokenCounter.count_tokens_request(num_tokens)
->>>>>>> f779f297
 
 def get_litellm_embedding(
     messages: str,
